--- conflicted
+++ resolved
@@ -335,13 +335,10 @@
 
     if binary == True, download precompiled tarball, otherwise build from source tarball.
     """
-<<<<<<< HEAD
 
     archive_url = ARCHIVE
     if CCM_CONFIG.has_option('repositories', 'cassandra'):
         archive_url = CCM_CONFIG.get('repositories', 'cassandra')
-=======
->>>>>>> 8f1a19a4
 
     if binary:
         archive_url = "%s/%s/apache-cassandra-%s-bin.tar.gz" % (archive_url, version, version) if url is None else url
