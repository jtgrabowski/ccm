--- conflicted
+++ resolved
@@ -992,12 +992,9 @@
     def verify(self, options):
         p = self.verify_process(options=options)
         return handle_external_tool_process(p, ['sstableverify'] + options)
-<<<<<<< HEAD
 
     def enable_aoss(self, thrift_port=10000, web_ui_port=9077):
         pass
-=======
->>>>>>> 8f1a19a4
 
     def run_cqlsh_process(self, cmds=None, cqlsh_options=None, terminator=''):
         if cqlsh_options is None:
@@ -1033,13 +1030,8 @@
 
         return p
 
-<<<<<<< HEAD
-    def run_cqlsh(self, cmds=None, cqlsh_options=None):
-        p = self.run_cqlsh_process(cmds, cqlsh_options)
-=======
     def run_cqlsh(self, cmds=None, cqlsh_options=None, terminator=';\n'):
         p = self.run_cqlsh_process(cmds, cqlsh_options, terminator)
->>>>>>> 8f1a19a4
         return handle_external_tool_process(p, ['cqlsh', cmds, cqlsh_options])
 
     def set_log_level(self, new_level, class_name=None):
@@ -2236,13 +2228,10 @@
 
 def handle_external_tool_process(process, cmd_args):
     out, err = process.communicate()
-<<<<<<< HEAD
-=======
     if (out is not None) and isinstance(out, bytes):
         out = out.decode()
     if (err is not None) and isinstance(err, bytes):
         err = err.decode()
->>>>>>> 8f1a19a4
     rc = process.returncode
 
     if rc != 0:
